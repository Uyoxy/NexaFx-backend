import { Module } from '@nestjs/common';
import { TypeOrmModule } from '@nestjs/typeorm';
import { ConfigModule, ConfigService } from '@nestjs/config';
import { UserModule } from './user/user.module';
import { AuthModule } from './auth/auth.module';
import { KycModule } from './kyc/kyc.module';
import { KycVerification } from './kyc/entities/kyc.entity';
import { CurrenciesModule } from './currencies/currencies.module';
import { AppController } from './app.controller';
import { AppService } from './app.service';
import { TransactionsModule } from './transactions/transactions.module';
<<<<<<< HEAD
import { EventEmitterModule } from '@nestjs/event-emitter';
import { NotificationModule } from './notifications/notification.module';
=======
import { NotificationsModule } from './notifications/notifications.module';
import { BlockchainModule } from './blockchain/blockchain.module';
>>>>>>> 9d1dab8d

@Module({
  imports: [
    ConfigModule.forRoot({
      isGlobal: true,
      envFilePath: '.env',
    }),

    TypeOrmModule.forRootAsync({
      imports: [ConfigModule],
      useFactory: async (configService: ConfigService) => {
        const config = {
          type: 'postgres' as const,
          host: configService.get<string>('DB_HOST', 'localhost'),
          port: parseInt(configService.get<string>('DB_PORT', '5432')),
          username: configService.get<string>('DB_USERNAME', 'postgres'),
          password: configService.get<string>('DB_PASSWORD', 'password'),
          database: configService.get<string>('DB_NAME', 'nexafx'),
          synchronize: configService.get('NODE_ENV') === 'development',
          autoLoadEntities: true,
          logging: false,
        };
        return config;
      },
      inject: [ConfigService],
    }),
    UserModule,
    AuthModule,
    KycModule,
<<<<<<< HEAD
    EventEmitterModule.forRoot(),
    NotificationModule,
=======
    BlockchainModule,
>>>>>>> 9d1dab8d
    TransactionsModule,
    CurrenciesModule,
    NotificationsModule,
  ],
  controllers: [AppController],
  providers: [AppService],
})
export class AppModule {}<|MERGE_RESOLUTION|>--- conflicted
+++ resolved
@@ -9,13 +9,9 @@
 import { AppController } from './app.controller';
 import { AppService } from './app.service';
 import { TransactionsModule } from './transactions/transactions.module';
-<<<<<<< HEAD
-import { EventEmitterModule } from '@nestjs/event-emitter';
-import { NotificationModule } from './notifications/notification.module';
-=======
 import { NotificationsModule } from './notifications/notifications.module';
 import { BlockchainModule } from './blockchain/blockchain.module';
->>>>>>> 9d1dab8d
+import { EventEmitterModule } from '@nestjs/event-emitter';
 
 @Module({
   imports: [
@@ -45,12 +41,8 @@
     UserModule,
     AuthModule,
     KycModule,
-<<<<<<< HEAD
+    BlockchainModule,
     EventEmitterModule.forRoot(),
-    NotificationModule,
-=======
-    BlockchainModule,
->>>>>>> 9d1dab8d
     TransactionsModule,
     CurrenciesModule,
     NotificationsModule,

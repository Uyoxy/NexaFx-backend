--- conflicted
+++ resolved
@@ -4,14 +4,11 @@
 import { UserModule } from './user/user.module';
 import { AuthModule } from './auth/auth.module';
 import { KycModule } from './kyc/kyc.module';
-<<<<<<< HEAD
 import { KycVerification } from './kyc/entities/kyc.entity';
 import { BlockchainModule } from './blockchain/blockchain.module';
-=======
 import { CurrenciesModule } from './currencies/currencies.module';
 import { AppController } from './app.controller';
 import { AppService } from './app.service';
->>>>>>> 45edea3c
 import { TransactionsModule } from './transactions/transactions.module';
 
 @Module({
@@ -42,13 +39,9 @@
     UserModule,
     AuthModule,
     KycModule,
-<<<<<<< HEAD
     BlockchainModule,
-    TransactionsModule
-=======
     TransactionsModule,
     CurrenciesModule,
->>>>>>> 45edea3c
   ],
   controllers: [AppController],
   providers: [AppService],

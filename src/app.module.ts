<<<<<<< HEAD
/* eslint-disable @typescript-eslint/no-unsafe-assignment */
/* eslint-disable prettier/prettier */
// eslint-disable-next-line prettier/prettier
import { Module } from "@nestjs/common";
import { TypeOrmModule } from "@nestjs/typeorm";
import { ConfigModule } from "@nestjs/config";
// eslint-disable-next-line prettier/prettier
import { APP_INTERCEPTOR } from "@nestjs/core";

// Entities
import { Transaction } from "./transactions/entities/transaction.entity";
import { Currency } from "./currencies/entities/currency.entity";

// Modules
import { UserModule } from "./user/user.module";
import { AuthModule } from "./auth/auth.module";
import { LogsModule } from "./logs/logs.module";

// Controllers
import { TransactionsController } from "./transactions/transactions.controller";

// Services
import { TransactionsService } from "./transactions/transactions.service";

// Interceptors
import { AuditInterceptor } from "./common/interceptors/audit/audit.interceptor";

@Module({
	imports: [
		ConfigModule.forRoot({
			isGlobal: true,
		}),
		TypeOrmModule.forFeature([Transaction, Currency]),
		UserModule,
		AuthModule,
		LogsModule,
	],
	controllers: [TransactionsController],
	providers: [
		TransactionsService,
		{
			provide: APP_INTERCEPTOR,
			useClass: AuditInterceptor,
		},
	],
=======
import { Module } from '@nestjs/common';
import { TypeOrmModule } from '@nestjs/typeorm';
import { ConfigModule, ConfigService } from '@nestjs/config';
import { UserModule } from './user/user.module';
import { AuthModule } from './auth/auth.module';
import { KycModule } from './kyc/kyc.module';
import { CurrenciesModule } from './currencies/currencies.module';
import { AppController } from './app.controller';
import { AppService } from './app.service';
import { TransactionsModule } from './transactions/transactions.module';

@Module({
  imports: [
    ConfigModule.forRoot({
      isGlobal: true,
      envFilePath: '.env',
    }),

    TypeOrmModule.forRootAsync({
      imports: [ConfigModule],
      useFactory: async (configService: ConfigService) => {
        const config = {
          type: 'postgres' as const,
          host: configService.get<string>('DB_HOST', 'localhost'),
          port: parseInt(configService.get<string>('DB_PORT', '5432')),
          username: configService.get<string>('DB_USERNAME', 'postgres'),
          password: configService.get<string>('DB_PASSWORD', 'password'),
          database: configService.get<string>('DB_NAME', 'nexafx'),
          synchronize: configService.get('NODE_ENV') === 'development',
          autoLoadEntities: true,
          logging: false,
        };
        return config;
      },
      inject: [ConfigService],
    }),
    UserModule,
    AuthModule,
    KycModule,
    TransactionsModule,
    CurrenciesModule,
  ],
  controllers: [AppController],
  providers: [AppService],
>>>>>>> 45edea3c
})
export class AppModule {}<|MERGE_RESOLUTION|>--- conflicted
+++ resolved
@@ -1,50 +1,3 @@
-<<<<<<< HEAD
-/* eslint-disable @typescript-eslint/no-unsafe-assignment */
-/* eslint-disable prettier/prettier */
-// eslint-disable-next-line prettier/prettier
-import { Module } from "@nestjs/common";
-import { TypeOrmModule } from "@nestjs/typeorm";
-import { ConfigModule } from "@nestjs/config";
-// eslint-disable-next-line prettier/prettier
-import { APP_INTERCEPTOR } from "@nestjs/core";
-
-// Entities
-import { Transaction } from "./transactions/entities/transaction.entity";
-import { Currency } from "./currencies/entities/currency.entity";
-
-// Modules
-import { UserModule } from "./user/user.module";
-import { AuthModule } from "./auth/auth.module";
-import { LogsModule } from "./logs/logs.module";
-
-// Controllers
-import { TransactionsController } from "./transactions/transactions.controller";
-
-// Services
-import { TransactionsService } from "./transactions/transactions.service";
-
-// Interceptors
-import { AuditInterceptor } from "./common/interceptors/audit/audit.interceptor";
-
-@Module({
-	imports: [
-		ConfigModule.forRoot({
-			isGlobal: true,
-		}),
-		TypeOrmModule.forFeature([Transaction, Currency]),
-		UserModule,
-		AuthModule,
-		LogsModule,
-	],
-	controllers: [TransactionsController],
-	providers: [
-		TransactionsService,
-		{
-			provide: APP_INTERCEPTOR,
-			useClass: AuditInterceptor,
-		},
-	],
-=======
 import { Module } from '@nestjs/common';
 import { TypeOrmModule } from '@nestjs/typeorm';
 import { ConfigModule, ConfigService } from '@nestjs/config';
@@ -89,6 +42,5 @@
   ],
   controllers: [AppController],
   providers: [AppService],
->>>>>>> 45edea3c
 })
 export class AppModule {}
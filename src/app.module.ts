--- conflicted
+++ resolved
@@ -1,23 +1,14 @@
 import { Module } from '@nestjs/common';
-<<<<<<< HEAD
-import { AppController } from './app.controller';
-import { AppService } from './app.service';
-import { CurrenciesModule } from './currencies/currencies.module';
-
-@Module({
-  imports: [CurrenciesModule],
-  controllers: [AppController],
-  providers: [AppService],
-=======
 import { TypeOrmModule } from '@nestjs/typeorm';
 import { Transaction } from './transactions/entities/transaction.entity';
 import { TransactionsService } from './transactions/transactions.service';
 import { TransactionsController } from './transactions/transactions.controller';
+import { Currency } from './currencies/entities/currency.entity';
 
 @Module({
-  imports: [TypeOrmModule.forFeature([Transaction])],
+  imports: [TypeOrmModule.forFeature([Transaction, Currency])],
   controllers: [TransactionsController],
   providers: [TransactionsService],
->>>>>>> ccd7c7cb
 })
-export class TransactionsModule {}+
+export class AppModule {} 
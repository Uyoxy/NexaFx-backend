import { Module } from '@nestjs/common';
import { ThrottlerModule, ThrottlerGuard } from '@nestjs/throttler';
<<<<<<< HEAD
import { APP_GUARD } from '@nestjs/core';
// Import your other modules
// import { AuthModule } from './auth/auth.module';
// import { AdminModule } from './admin/admin.module';

@Module({
  imports: [
    // Your other modules
    // AuthModule,
    // AdminModule,
    
    // Global throttler module configuration
    ThrottlerModule.forRoot([{
      ttl: 60000, // 1 minute in milliseconds
      limit: 100, // 100 requests per minute
    }]),
    AdminModule,
  ],
  providers: [
 // Global guard application
 {
  provide: APP_GUARD,
  useClass: ThrottlerGuard,
},
],
})
export class AppModule {}



=======
import { APP_GUARD, APP_INTERCEPTOR } from '@nestjs/core';
>>>>>>> 96ce7757
import { TypeOrmModule } from '@nestjs/typeorm';
import { ConfigModule, ConfigService } from '@nestjs/config';
import { UserModule } from './user/user.module';
import { AuthModule } from './auth/auth.module';
import { KycModule } from './kyc/kyc.module';
import { KycVerification } from './kyc/entities/kyc.entity';
import { CurrenciesModule } from './currencies/currencies.module';
import { AppController } from './app.controller';
import { TransactionsModule } from './transactions/transactions.module';
import { AuditInterceptor } from './common/interceptors/audit/audit.interceptor';
import { NotificationsModule } from './notifications/notifications.module';
import { BlockchainModule } from './blockchain/blockchain.module';
import { AuditModule } from './audit/audit.module';
import { EventEmitterModule } from '@nestjs/event-emitter';
import { InAppNotificationModule } from './in-app-notifications/in-app-notification.module';
<<<<<<< HEAD
import { AdminModule } from './admin/admin.module';
=======
import { TransactionsService } from './transactions/transactions.service';
import { AppService } from './app.service';
>>>>>>> 96ce7757

@Module({
  imports: [
    ConfigModule.forRoot({
      isGlobal: true,
      envFilePath: '.env',
    }),
    // Global throttler module configuration
    ThrottlerModule.forRoot({
      throttlers: [
        {
          ttl: 60000, // time-to-live in milliseconds (60 seconds)
          limit: 10, // the maximum number of requests within the TTL
        },
      ],
    }),
    TypeOrmModule.forRootAsync({
      imports: [ConfigModule],
      useFactory: async (configService: ConfigService) => {
        const config = {
          type: 'postgres' as const,
          host: configService.get<string>('DB_HOST', 'localhost'),
          port: parseInt(configService.get<string>('DB_PORT', '5432')),
          username: configService.get<string>('DB_USERNAME', 'postgres'),
          password: configService.get<string>('DB_PASSWORD', 'password'),
          database: configService.get<string>('DB_NAME', 'nexafx'),
          synchronize: configService.get('NODE_ENV') === 'development',
          autoLoadEntities: true,
          logging: false,
        };
        return config;
      },
      inject: [ConfigService],
    }),
    UserModule,
    AuthModule,
    KycModule,
    BlockchainModule,
    EventEmitterModule.forRoot(),
    TransactionsModule,
    CurrenciesModule,
    NotificationsModule,
    AuditModule,
    InAppNotificationModule,
  ],
  controllers: [AppController],
  providers: [
    AppService,
    {
      provide: APP_INTERCEPTOR,
      useClass: AuditInterceptor,
    },
    {
      // Global guard application
      provide: APP_GUARD,
      useClass: ThrottlerGuard,
    },
  ],
  exports: [AppService]
})
export class AppModule {}<|MERGE_RESOLUTION|>--- conflicted
+++ resolved
@@ -1,39 +1,8 @@
 import { Module } from '@nestjs/common';
 import { ThrottlerModule, ThrottlerGuard } from '@nestjs/throttler';
-<<<<<<< HEAD
-import { APP_GUARD } from '@nestjs/core';
-// Import your other modules
-// import { AuthModule } from './auth/auth.module';
-// import { AdminModule } from './admin/admin.module';
 
-@Module({
-  imports: [
-    // Your other modules
-    // AuthModule,
-    // AdminModule,
-    
-    // Global throttler module configuration
-    ThrottlerModule.forRoot([{
-      ttl: 60000, // 1 minute in milliseconds
-      limit: 100, // 100 requests per minute
-    }]),
-    AdminModule,
-  ],
-  providers: [
- // Global guard application
- {
-  provide: APP_GUARD,
-  useClass: ThrottlerGuard,
-},
-],
-})
-export class AppModule {}
+import { APP_GUARD, APP_INTERCEPTOR } from '@nestjs/core';
 
-
-
-=======
-import { APP_GUARD, APP_INTERCEPTOR } from '@nestjs/core';
->>>>>>> 96ce7757
 import { TypeOrmModule } from '@nestjs/typeorm';
 import { ConfigModule, ConfigService } from '@nestjs/config';
 import { UserModule } from './user/user.module';
@@ -49,12 +18,12 @@
 import { AuditModule } from './audit/audit.module';
 import { EventEmitterModule } from '@nestjs/event-emitter';
 import { InAppNotificationModule } from './in-app-notifications/in-app-notification.module';
-<<<<<<< HEAD
+
 import { AdminModule } from './admin/admin.module';
-=======
+
 import { TransactionsService } from './transactions/transactions.service';
 import { AppService } from './app.service';
->>>>>>> 96ce7757
+
 
 @Module({
   imports: [

--- conflicted
+++ resolved
@@ -20,17 +20,12 @@
     "test:e2e": "jest --config ./test/jest-e2e.json"
   },
   "dependencies": {
-<<<<<<< HEAD
-    "@nestjs-modules/mailer": "^1.6.1",
-    "@nestjs/common": "^11.0.1",
-    "@nestjs/config": "^4.0.1",
-    "@nestjs/core": "^11.0.1",
-=======
+
     "@nestjs/common": "^11.1.0",
     "@nestjs/config": "^4.0.1",
     "@nestjs/core": "^11.1.0",
     "@nestjs-modules/mailer": "^2.0.2",
->>>>>>> 96ce7757
+
     "@nestjs/event-emitter": "^3.0.1",
     "@nestjs/jwt": "^11.0.0",
     "@nestjs/mapped-types": "*",
@@ -53,13 +48,10 @@
     "pg": "^8.15.6",
     "reflect-metadata": "^0.2.2",
     "rxjs": "^7.8.1",
-<<<<<<< HEAD
-    "stellar-sdk": "^13.3.0",
-    "typeorm": "^0.3.22"
-=======
+
     "typeorm": "^0.3.22",
     "stellar-sdk": "^13.3.0"
->>>>>>> 96ce7757
+
   },
   "devDependencies": {
     "@eslint/eslintrc": "^3.2.0",
